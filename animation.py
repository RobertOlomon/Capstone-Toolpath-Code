--- conflicted
+++ resolved
@@ -23,12 +23,8 @@
                      table_mesh=None, back_wall_mesh=None, ceiling_mesh=None, right_wall_mesh=None,
                      offset_margin=5, display_animation=True, collision_manager=None,
                      debug_obstacles_only=False,
-<<<<<<< HEAD
-                     split_animation_halves=False): 
-=======
                      split_animation_halves=True,
                      return_figures=False):
->>>>>>> 599f5460
     """
     Animates the toolpath or displays a static scene.
     If split_animation_halves is True, the animation is divided into two figures
